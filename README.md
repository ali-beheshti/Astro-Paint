# AstroPaint
A python package for creating mock maps of astrophysical signals from halo catalog

You can install **AstroPaint** by running the following in the command line:

`git clone https://github.com/syasini/AstroPaint.git`

`cd AstroPaint`

`pip install [-e] .` 

the `-e` argument will install the package in editable mode which is suitable for developement. If you want to modify the code use this option.


# Workflow

Converting catalogs to mock maps with AstroPaint is extremely simple. Here is what an example session looks like:

```python
from astropaint import Catalog, Canvas, Painter

catalog = Catalog(data=your_input_data)

canvas = Canvas(catalog, nside)

painter = Painter(template=your_radial_profile)

painter.spray(canvas)
```

That's it! Now you can check out your masterpiece using

`canvas.show_map()`

<<<<<<< HEAD
![BG](BG_sample.png)
=======
![BG](BG_sample.jpeg)
>>>>>>> 2f5e7d24

# How to contribute

If you would like to contribute to AstroPaint, take the following steps:

1) Fork this repository
2) Clone it on your local machine
3) Create a new branch (be as explicit as possible with the branch name)
4) Add and Commit your changes to the local branch
5) Push the branch to your forked repository
6) Submit a pull request on this repository

See [this repository](https://github.com/firstcontributions/first-contributions) for more detailed instructions. 

Developement happens on the `develop` branch, so make sure you are always in sync with the latest version and submit your pull requests to this branch. 
<|MERGE_RESOLUTION|>--- conflicted
+++ resolved
@@ -32,11 +32,8 @@
 
 `canvas.show_map()`
 
-<<<<<<< HEAD
 ![BG](BG_sample.png)
-=======
-![BG](BG_sample.jpeg)
->>>>>>> 2f5e7d24
+
 
 # How to contribute
 
